#!/usr/bin/env sh
<<<<<<< HEAD
alias mysqladmin='mysqladmin --login-path=local'
alias mysql='mysql --login-path=local'
=======
alias mysqladmin="mysqladmin --login-path=local"
alias mysql="mysql --login-path=local"
>>>>>>> 34e75de8
echo "\033[0;32mSetting Up MySQL Database. This may take a few minutes...\033[0m"
echo "\033[1;33m - Removing any existing northwind database (you may need to provide a password)\033[0m"
mysqladmin -f drop northwind
echo "\033[1;33m - Removing any existing northwind_user user\033[0m"
mysql -f -e "drop user 'northwind_user'@'localhost'";

echo "\033[1;33m - Creating northwind_user\033[0m"
mysql -f -e "create user 'northwind_user'@'localhost' IDENTIFIED BY 'theWindi\$bl0wing';";

echo "\033[1;33m - Creating northwind database\033[0m"
mysqladmin -f create 'northwind';

echo "\033[1;33m - Granting all northwind database permissions to northwind_user\033[0m"
mysql -uroot -f -e "GRANT ALL PRIVILEGES ON northwind.* TO 'northwind_user'@'localhost';FLUSH PRIVILEGES;";

echo "\033[1;33m - Setting up schema from ./sql/northwind.mysql.sql \033[0m"
mysql -f -D northwind < ./sql/northwind.mysql.sql
echo "\033[1;33m - Importing data from ./sql/northwind_data.sql (this may take a while)\033[0m"
mysql -f -D northwind < ./sql/northwind_data.sql
<|MERGE_RESOLUTION|>--- conflicted
+++ resolved
@@ -1,11 +1,6 @@
 #!/usr/bin/env sh
-<<<<<<< HEAD
-alias mysqladmin='mysqladmin --login-path=local'
-alias mysql='mysql --login-path=local'
-=======
 alias mysqladmin="mysqladmin --login-path=local"
 alias mysql="mysql --login-path=local"
->>>>>>> 34e75de8
 echo "\033[0;32mSetting Up MySQL Database. This may take a few minutes...\033[0m"
 echo "\033[1;33m - Removing any existing northwind database (you may need to provide a password)\033[0m"
 mysqladmin -f drop northwind
