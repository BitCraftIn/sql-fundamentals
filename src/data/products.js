--- conflicted
+++ resolved
@@ -52,36 +52,11 @@
     }
   }
   const db = await getDb();
-<<<<<<< HEAD
-  //   getAllProducts({ filter: { inventory: 'discontinued' } });
-  // getAllProducts({ filter: { inventory: 'needs-reorder' } });
-  let whereClauses = '';
-  if (opts.filter && opts.filter.inventory) {
-    switch (opts.filter.inventory) {
-      case 'discontinued':
-        whereClauses = sql`WHERE discontinued = 1`;
-        break;
-      case 'needs-reorder':
-        whereClauses = sql`WHERE (unitsinstock + unitsonorder) <
-      reorderlevel`;
-        break;
-      default:
-        break;
-    }
-  }
-
-  return await db.all(
-    sql`
-SELECT ${ALL_PRODUCT_COLUMNS.join(',')}
-FROM Product ${whereClauses}`
-  );
-=======
   return await db.all(sql`
 SELECT ${ALL_PRODUCT_COLUMNS.map(x => `p.${x}`).join(
     ','
   )},c.categoryname AS categoryname,s.contactname AS suppliername
 FROM Product  AS p INNER JOIN   Supplier As s ON p.supplierid = s.id INNER JOIN   Category As c ON p.categoryid = c.id ${whereClause}`);
->>>>>>> 34e75de8
 }
 
 /**
